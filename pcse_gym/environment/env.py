--- conflicted
+++ resolved
@@ -74,11 +74,9 @@
                  latitude: float = 52,
                  longitude: float = 5.5,  # TODO -- right values
                  seed: int = None,
-                 timestep: int = 1,  # TODO
+                 timestep: int = 1,
                  batch_size: int = 1,  # TODO
                  ):
-<<<<<<< HEAD
-=======
         """
         Create a new PCSE-Gym environment
 
@@ -104,7 +102,6 @@
         """
         assert timestep > 0
         assert batch_size > 0
->>>>>>> b15fd414
 
         # If any parameter files are specified as path, convert them to a suitable object for pcse
         if isinstance(crop_parameters, str):
@@ -138,13 +135,6 @@
         self._weather_data_provider = self._get_weather_data_provider()
 
         # Create a PCSE engine / crop growth model
-<<<<<<< HEAD
-        self._model = Engine(self._parameter_provider,
-                             self._weather_data_provider,
-                             self._agro_management,
-                             config=model_config_file,
-                             )
-=======
         self._model = self._init_pcse_model()
 
         # Use the config files to extract relevant settings
@@ -152,15 +142,12 @@
         self._output_variables = model_config.OUTPUT_VARS  # variables given by the PCSE model output
         self._summary_variables = model_config.SUMMARY_OUTPUT_VARS  # Summary variables are given at the end of a run
         self._weather_variables = list(pcse.base.weather.WeatherDataContainer.required)  # TODO -- configurable?
->>>>>>> b15fd414
 
         # Define Gym observation space
         self.observation_space = self._get_observation_space()
         # Define Gym action space
         self.action_space = self._get_action_space()
 
-<<<<<<< HEAD
-=======
     def _init_pcse_model(self, *args, **kwargs) -> Engine:
 
         # Combine the config files in a single PCSE ParameterProvider object
@@ -181,7 +168,6 @@
             model.run(days=self._timestep - 1)
         return model
 
->>>>>>> b15fd414
     def _get_observation_space(self) -> gym.spaces.Space:   # TODO -- proper Box min/max values
         space = gym.spaces.Dict({
             'crop_model': self._get_observation_space_crop_model(),
@@ -209,8 +195,15 @@
             {var: gym.spaces.Box(0, np.inf, shape=(self._timestep,)) for var in self._output_variables}
         )
 
-    def _get_action_space(self) -> gym.spaces.Box:
-        space = gym.spaces.Box(0, np.inf, shape=(1,))
+    def _get_action_space(self) -> gym.spaces.Space:
+        space = gym.spaces.Dict(
+            {
+                'irrigation': gym.spaces.Box(0, np.inf, shape=()),
+                'N': gym.spaces.Box(0, np.inf, shape=()),
+                'P': gym.spaces.Box(0, np.inf, shape=()),
+                'K': gym.spaces.Box(0, np.inf, shape=()),
+            }
+        )
         return space  # TODO -- add more actions?
 
     def _get_weather_data_provider(self) -> pcse.db.NASAPowerWeatherDataProvider:
@@ -282,6 +275,8 @@
             - a dict containing extra info about the environment and state transition
         """
 
+        # Create a dict for storing info
+        info = dict()
         # Apply action
         self._apply_action(action)
 
@@ -304,13 +299,11 @@
             info['output_history'] = self._model.get_output()
             info['summary_output'] = self._model.get_summary_output()
             info['terminal_output'] = self._model.get_terminal_output()
+
         # Return all values
         return o, r, done, info
 
     def _apply_action(self, action):
-<<<<<<< HEAD
-        self._model._send_signal(signal=pcse.signals.apply_n, amount=action, recovery=0.7)
-=======
         self._model._send_signal(signal=pcse.signals.irrigate,
                                  amount=action['irrigation'],
                                  efficiency=0.8,  # TODO -- what is a good value?
@@ -323,7 +316,6 @@
                                  P_recovery=0.7,
                                  K_recovery=0.7,  # TODO -- good values -- how to pass these to the function?
                                  )
->>>>>>> b15fd414
 
     def _get_observation(self, output) -> dict:
         """
@@ -334,6 +326,7 @@
         """
 
         # Get the datetime objects characterizing the specific days
+
         days = [day['day'] for day in output]
 
         # Get the output variables for each of the days
@@ -393,17 +386,8 @@
             self.seed(seed)
 
         # Create a PCSE engine / crop growth model
-<<<<<<< HEAD
-        self._model = Engine(self._parameter_provider,
-                             self._weather_data_provider,
-                             self._agro_management,
-                             config=self._model_config_file,
-                             )
-=======
         self._model = self._init_pcse_model()
->>>>>>> b15fd414
-
-        output = self._model.get_output()[-1:]
+        output = self._model.get_output()[-self._timestep:]
         o = self._get_observation(output)
         info['date'] = self.date
 
@@ -430,10 +414,6 @@
 
 if __name__ == '__main__':
     import time
-<<<<<<< HEAD
-
-    _env = PCSEEnv(timestep=1)
-=======
     from pcse.fileinput import CABOFileReader
     from pcse.util import WOFOST80SiteDataProvider, WOFOST72SiteDataProvider
 
@@ -445,17 +425,28 @@
         # soil_parameters=CABOFileReader(os.path.join(PCSEEnv._CONFIG_PATH, 'soil', 'ec3.CAB')),
         timestep=1)
     _env.reset()
->>>>>>> b15fd414
 
     print(_env.start_date)
 
-
-    _a = (1, 2, 3, 4)
+    def _as_action(i, n, p, k):
+        return {
+            'irrigation': i,
+            'N': n,
+            'P': p,
+            'K': k,
+        }
+
+    # _a = _as_action(1, 2, 3, 4)
+    _a = _as_action(0, 0, 0, 0)
+
+    _observations = []
 
     _d = False
     while not _d:
-        time.sleep(0.1)
+        # time.sleep(0.1)
         _o, _r, _d, _info = _env.step(_a)
+
+        _observations += [{**_o['crop_model'], **_o['weather']}]
 
         print('\n'.join(
             [
@@ -466,10 +457,17 @@
             ]
         ))
 
-
-
-<<<<<<< HEAD
-=======
+    _output = _env._model.get_output()
+
+    def mean(xs):
+        return sum(xs) / len(xs)
+
+    import math
+    def std(xs):
+        return math.sqrt(sum([(x - sum(xs)) ** 2 for x in xs]) / len(xs))
+
+    _means = [mean([day[_var][0] for day in _observations]) for _var in _env.output_variables + _env.weather_variables]
+    _stds = [std([day[_var][0] for day in _observations]) for _var in _env.output_variables + _env.weather_variables]
+
     print(_means)
-    print(_stds)
->>>>>>> b15fd414
+    print(_stds)